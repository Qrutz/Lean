--- conflicted
+++ resolved
@@ -319,15 +319,8 @@
         }
 
         /// <summary>
-<<<<<<< HEAD
-        /// Extension method to searches the composition container for an export that has a matching type name. This function
-        /// will first try to match on Type.FullName, and if unsuccessful will try to match on Type.Name
-        ///
-        /// This method will not throw if multiple types are found matching the name, it will just return the first one it finds.
-=======
         /// Function used to match a type against a string type name. This function compares on the AssemblyQualfiedName,
         /// the FullName, and then just the Name of the type.
->>>>>>> eae6f9af
         /// </summary>
         /// <param name="type">The type to test for a match</param>
         /// <param name="typeName">The name of the type to match</param>
@@ -338,10 +331,12 @@
             {
                 return true;
             }
+
             if (type.FullName == typeName)
             {
                 return true;
             }
+
             if (type.Name == typeName)
             {
                 return true;
@@ -375,6 +370,7 @@
                 }
                 type = type.BaseType;
             }
+
             return false;
         }
 
